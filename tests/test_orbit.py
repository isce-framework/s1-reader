--- conflicted
+++ resolved
@@ -18,30 +18,31 @@
 from s1reader.s1_orbit import (
     ASF_BUCKET_NAME,
     get_orbit_file_from_dir,
-    combine_xml_orbit_elements, 
-    list_public_bucket, 
+    combine_xml_orbit_elements,
+    list_public_bucket,
 )
 from s1reader.s1_reader import as_datetime, get_ascending_node_time_orbit
 
-<<<<<<< HEAD
+
 @pytest.mark.vcr
 def test_list_public_bucket_resorb():
     resorbs = list_public_bucket(ASF_BUCKET_NAME, prefix="AUX_RESORB")
-    assert resorbs[0] == "AUX_RESORB/S1A_OPER_AUX_RESORB_OPOD_20231002T140558_V20231002T102001_20231002T133731.EOF"
+    assert (
+        resorbs[0]
+        == "AUX_RESORB/S1A_OPER_AUX_RESORB_OPOD_20231002T140558_V20231002T102001_20231002T133731.EOF"
+    )
+
 
 @pytest.mark.vcr
 def test_list_public_bucket_poeorb():
     precise = list_public_bucket(ASF_BUCKET_NAME, prefix="AUX_POEORB")
-    assert precise[0] == "AUX_POEORB/S1A_OPER_AUX_POEORB_OPOD_20210203T122423_V20210113T225942_20210115T005942.EOF"
+    assert (
+        precise[0]
+        == "AUX_POEORB/S1A_OPER_AUX_POEORB_OPOD_20210203T122423_V20210113T225942_20210115T005942.EOF"
+    )
+
 
 def test_get_orbit_file_from_dir(test_paths):
-=======
-
-def test_get_orbit_file(test_paths):
-    """
-    Unit test for `get_orbit_file_from_dir`
-    """
->>>>>>> a6d775f2
     orbit_file = get_orbit_file_from_dir(test_paths.safe, test_paths.orbit_dir)
 
     expected_orbit_path = f"{test_paths.orbit_dir}/{test_paths.orbit_file}"
