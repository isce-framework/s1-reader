import os
from dataclasses import dataclass
import datetime
import tempfile
import warnings
from packaging import version

import isce3
import numpy as np
from osgeo import gdal

from s1reader import s1_annotation

# Other functionalities
def polyfit(xin, yin, zin, azimuth_order, range_order,
            sig=None, snr=None, cond=1.0e-12,
            max_order=True):
    """
    Fit 2-D polynomial
    Parameters:
    xin: np.ndarray
       Array locations along x direction
    yin: np.ndarray
       Array locations along y direction
    zin: np.ndarray
       Array locations along z direction
    azimuth_order: int
       Azimuth polynomial order
    range_order: int
       Slant range polynomial order
    sig: -
       ---------------------------
    snr: float
       Signal to noise ratio
    cond: float
       ---------------------------
    max_order: bool
       ---------------------------

    Returns:
    poly: isce3.core.Poly2D
       class represents a polynomial function of range
       'x' and azimuth 'y'
    """
    x = np.array(xin)
    xmin = np.min(x)
    xnorm = np.max(x) - xmin
    if xnorm == 0:
        xnorm = 1.0
    x = (x - xmin) / xnorm

    y = np.array(yin)
    ymin = np.min(y)
    ynorm = np.max(y) - ymin
    if ynorm == 0:
        ynorm = 1.0
    y = (y - ymin) / ynorm

    z = np.array(zin)
    big_order = max(azimuth_order, range_order)

    arr_list = []
    for ii in range(azimuth_order + 1):
        yfact = np.power(y, ii)
        for jj in range(range_order + 1):
            xfact = np.power(x, jj) * yfact
            if max_order:
                if ((ii + jj) <= big_order):
                    arr_list.append(xfact.reshape((x.size, 1)))
            else:
                arr_list.append(xfact.reshape((x.size, 1)))

    A = np.hstack(arr_list)
    if sig is not None and snr is not None:
        raise Exception('Only one of sig / snr can be provided')
    if sig is not None:
        snr = 1.0 + 1.0 / sig
    if snr is not None:
        A = A / snr[:, None]
        z = z / snr

    return_val = True
    val, res, _, eigs = np.linalg.lstsq(A, z, rcond=cond)
    if len(res) > 0:
        print('Chi squared: %f' % (np.sqrt(res / (1.0 * len(z)))))
    else:
        print('No chi squared value....')
        print('Try reducing rank of polynomial.')
        return_val = False

    coeffs = []
    count = 0
    for ii in range(azimuth_order + 1):
        row = []
        for jj in range(range_order + 1):
            if max_order:
                if (ii + jj) <= big_order:
                    row.append(val[count])
                    count = count + 1
                else:
                    row.append(0.0)
            else:
                row.append(val[count])
                count = count + 1
        coeffs.append(row)
    poly = isce3.core.Poly2d(coeffs, xmin, ymin, xnorm, ynorm)
    return poly

@dataclass
class AzimuthCarrierComponents:
    kt: np.ndarray
    eta: float
    eta_ref: float

    @property
    def antenna_steering_doppler(self):
        return self.kt * (self.eta - self.eta_ref)

    @property
    def carrier(self):
        return np.pi * self.kt * ((self.eta - self.eta_ref) ** 2)

@dataclass(frozen=True)
class Doppler:
    poly1d: isce3.core.Poly1d
    lut2d: isce3.core.LUT2d

@dataclass(frozen=True)
class Sentinel1BurstSlc:
    '''Raw values extracted from SAFE XML.
    '''
<<<<<<< HEAD
    ipf_version:float
=======
    #ipf_version:float
    ipf_version: version.Version
>>>>>>> 26213e5c
    sensing_start: datetime.datetime
    radar_center_frequency: float
    wavelength: float
    azimuth_steer_rate: float
    azimuth_time_interval: float
    slant_range_time: float
    starting_range: float
    iw2_mid_range: float
    range_sampling_rate: float
    range_pixel_spacing: float
    shape: tuple()
    azimuth_fm_rate: isce3.core.Poly1d
    doppler: Doppler
    range_bandwidth: float
    polarization: str # {VV, VH, HH, HV}
    burst_id: str # t{track_number}_{burst_index}_iw{1,2,3}
    platform_id: str # S1{A,B}
    center: tuple # {center lon, center lat} in degrees
    border: list # list of lon, lat coordinate tuples (in degrees) representing burst border
    orbit: isce3.core.Orbit
    orbit_direction: str
    # VRT params
    tiff_path: str  # path to measurement tiff in SAFE/zip
    i_burst: int
    first_valid_sample: int
    last_valid_sample: int
    first_valid_line: int
    last_valid_line: int
    # window parameters
    range_window_type: str
    range_window_coefficient: float
    rank: int # The number of PRI between transmitted pulse and return echo.
    prf_raw_data: float  # Pulse repetition frequency (PRF) of the raw data [Hz]
    range_chirp_rate: float # Range chirp rate [Hz]

    #Correction information
    burst_calibration: s1_annotation.BurstCalibration #Radiometric correction
    burst_noise: s1_annotation.BurstNoise #Thermal noise correction
    burst_eap: s1_annotation.BurstEAP #EAP correction


    def as_isce3_radargrid(self):
        '''Init and return isce3.product.RadarGridParameters.

        Returns:
        --------
        _ : RadarGridParameters
            RadarGridParameters constructed from class members.
        '''

        prf = 1 / self.azimuth_time_interval

        length, width = self.shape

        time_delta = datetime.timedelta(days=2)
        ref_epoch = isce3.core.DateTime(self.sensing_start - time_delta)
        # sensing start with respect to reference epoch
        sensing_start = time_delta.total_seconds()

        # init radar grid
        return isce3.product.RadarGridParameters(sensing_start,
                                                 self.wavelength,
                                                 prf,
                                                 self.starting_range,
                                                 self.range_pixel_spacing,
                                                 isce3.core.LookSide.Right,
                                                 length,
                                                 width,
                                                 ref_epoch)

    def slc_to_file(self, out_path: str, fmt: str = 'ENVI'):
        '''Write burst to GTiff file.

        Parameters:
        -----------
        out_path : string
            Path of output GTiff file.
        '''
        if not self.tiff_path:
            warn_str = f'Unable write SLC to file. Burst does not contain image data; only metadata.'
            warnings.warn(warn_str)
            return

        # get output directory of out_path
        dst_dir, _ = os.path.split(out_path)

        # create VRT; make temporary if output not VRT
        if fmt != 'VRT':
            temp_vrt = tempfile.NamedTemporaryFile(dir=dst_dir)
            vrt_fname = temp_vrt.name
        else:
            vrt_fname = out_path
        self.slc_to_vrt_file(vrt_fname)

        if fmt == 'VRT':
            return

        # open temporary VRT and translate to GTiff
        src_ds = gdal.Open(vrt_fname)
        gdal.Translate(out_path, src_ds, format=fmt)

        # clean up
        src_ds = None


    def slc_to_vrt_file(self, out_path):
        '''Write burst to VRT file.

        Parameters:
        -----------
        out_path : string
            Path of output VRT file.
        '''
        if not self.tiff_path:
            warn_str = f'Unable write SLC to file. Burst does not contain image data; only metadata.'
            warnings.warn(warn_str)
            return

        line_offset = self.i_burst * self.shape[0]

        inwidth = self.last_valid_sample - self.first_valid_sample + 1
        inlength = self.last_valid_line - self.first_valid_line + 1
        outlength, outwidth = self.shape
        yoffset = line_offset + self.first_valid_line
        localyoffset = self.first_valid_line
        xoffset = self.first_valid_sample
        gdal_obj = gdal.Open(self.tiff_path, gdal.GA_ReadOnly)
        fullwidth = gdal_obj.RasterXSize
        fulllength = gdal_obj.RasterYSize

        # TODO maybe cleaner to write with ElementTree
        tmpl = f'''<VRTDataset rasterXSize="{outwidth}" rasterYSize="{outlength}">
    <VRTRasterBand dataType="CFloat32" band="1">
        <NoDataValue>0.0</NoDataValue>
        <SimpleSource>
            <SourceFilename relativeToVRT="1">{self.tiff_path}</SourceFilename>
            <SourceBand>1</SourceBand>
            <SourceProperties RasterXSize="{fullwidth}" RasterYSize="{fulllength}" DataType="CInt16"/>
            <SrcRect xOff="{xoffset}" yOff="{yoffset}" xSize="{inwidth}" ySize="{inlength}"/>
            <DstRect xOff="{xoffset}" yOff="{localyoffset}" xSize="{inwidth}" ySize="{inlength}"/>
        </SimpleSource>
    </VRTRasterBand>
</VRTDataset>'''

        with open(out_path, 'w') as fid:
            fid.write(tmpl)

    def get_az_carrier_poly(self, offset=0.0, xstep=500, ystep=50,
                            az_order=5, rg_order=3, index_as_coord=False):
        """
        Estimate burst azimuth carrier polymonials
        Parameters
        ----------
        offset: float
            Offset between reference and secondary bursts
        xstep: int
            Spacing along x direction
        ystep: int
            Spacing along y direction
        az_order: int
            Azimuth polynomial order
        rg_order: int
            Slant range polynomial order
        index_as_coord: bool
            If true, polyfit with az/range indices. Else, polyfit with az/range.

        Returns
        -------
        poly: isce3.core.Poly2D
           class represents a polynomial function of range
           'x' and azimuth 'y'
        """

        rdr_grid = self.as_isce3_radargrid()

        lines, samples = self.shape
        x = np.arange(0, samples, xstep, dtype=int)
        y = np.arange(0, lines, ystep, dtype=int)
        x_mesh, y_mesh = np.meshgrid(x, y)

        # Estimate azimuth carrier
        az_carr_comp = self.az_carrier_components(
                                        offset=offset,
                                        position=(y_mesh, x_mesh))

        # Fit azimuth carrier polynomial with x/y or range/azimuth
        if index_as_coord:
            az_carrier_poly = polyfit(x_mesh.flatten()+1, y_mesh.flatten()+1,
                                      az_carr_comp.carrier.flatten(), az_order,
                                      rg_order)
        else:
            # Convert x/y to range/azimuth
            rg = self.starting_range + (x + 1) * self.range_pixel_spacing
            az = rdr_grid.sensing_start + (y + 1) * self.azimuth_time_interval
            rg_mesh, az_mesh = np.meshgrid(rg, az)

            # Estimate azimuth carrier polynomials
            az_carrier_poly = polyfit(rg_mesh.flatten(), az_mesh.flatten(),
                                  az_carr_comp.carrier.flatten(), az_order,
                                  rg_order)

        return az_carrier_poly

    def as_dict(self):
        """
        Return SLC class attributes as dict

        Returns
        -------
        self_as_dict: dict
           Dict representation as a dict
        """
        self_as_dict = {}
        for key, val in self.__dict__.items():
            if key == 'sensing_start':
                val = str(val)
            elif key == 'center':
                val = val.coords[0]
            elif isinstance(val, np.float64):
                val = float(val)
            elif key == 'azimuth_fm_rate':
                temp = {}
                temp['order'] = val.order
                temp['mean'] = val.mean
                temp['std'] = val.std
                temp['coeffs'] = val.coeffs
                val = temp
            elif key == 'border':
                val = self.border[0].wkt
            elif key == 'doppler':
                temp = {}

                temp['poly1d'] = {}
                temp['poly1d']['order'] = val.poly1d.order
                temp['poly1d']['mean'] = val.poly1d.mean
                temp['poly1d']['std'] = val.poly1d.std
                temp['poly1d']['coeffs'] = val.poly1d.coeffs

                temp['lut2d'] = {}
                temp['lut2d']['x_start'] = val.lut2d.x_start
                temp['lut2d']['x_spacing'] = val.lut2d.x_spacing
                temp['lut2d']['y_start'] = val.lut2d.y_start
                temp['lut2d']['y_spacing'] = val.lut2d.y_spacing
                temp['lut2d']['length'] = val.lut2d.length
                temp['lut2d']['width'] = val.lut2d.width
                temp['lut2d']['data'] = val.lut2d.data.flatten().tolist()

                val = temp
            elif key == 'orbit':
                temp = {}
                temp['ref_epoch'] = str(val.reference_epoch)
                temp['time'] = {}
                temp['time']['first'] = val.time.first
                temp['time']['spacing'] = val.time.spacing
                temp['time']['last'] = val.time.last
                temp['time']['size'] = val.time.size
                temp['position_x'] = val.position[:,0].tolist()
                temp['position_y'] = val.position[:,1].tolist()
                temp['position_z'] = val.position[:,2].tolist()
                temp['velocity_x'] = val.velocity[:,0].tolist()
                temp['velocity_y'] = val.velocity[:,1].tolist()
                temp['velocity_z'] = val.velocity[:,2].tolist()
                val = temp
            self_as_dict[key] = val
        return self_as_dict

    def bistatic_delay(self, xstep=1, ystep=1):
        '''Computes the bistatic delay correction in azimuth direction
        due to the movement of the platform between pulse transmission and echo reception
        as described in equation (21) in Gisinger et al. (2021, TGRS).

        References
        -------
        Gisinger, C., Schubert, A., Breit, H., Garthwaite, M., Balss, U., Willberg, M., et al.
          (2021). In-Depth Verification of Sentinel-1 and TerraSAR-X Geolocation Accuracy Using
          the Australian Corner Reflector Array. IEEE Trans. Geosci. Remote Sens., 59(2), 1154-
          1181. doi:10.1109/TGRS.2019.2961248
        ETAD-DLR-DD-0008, Algorithm Technical Baseline Document. Available: https://sentinels.
          copernicus.eu/documents/247904/4629150/Sentinel-1-ETAD-Algorithm-Technical-Baseline-
          Document.pdf

        Parameters
        -------
        xstep : int
           spacing along x direction (range direction) in units of pixels

        ystep : int
           spacing along y direction (azimuth direction) in units of pixels

        Returns
        -------
           LUT2D object of bistatic delay correction in seconds as a function
           of the range and zimuth indices. This correction needs to be added
           to the SLC tagged azimuth time to get the corrected azimuth times.
        '''

        pri = 1.0 / self.prf_raw_data
        tau0 = self.rank * pri
        tau_mid = self.iw2_mid_range * 2.0 / isce3.core.speed_of_light

        nx = np.ceil(self.width / xstep).astype(int)
        ny = np.ceil(self.length / ystep).astype(int)
        x = np.arange(0, nx*xstep, xstep, dtype=int)
        y = np.arange(0, ny*ystep, ystep, dtype=int)

        slant_range = self.starting_range + x * self.range_pixel_spacing
        tau = slant_range * 2.0 / isce3.core.speed_of_light

        # the first term (tau_mid/2) is the bulk bistatic delay which was
        # removed from the orginial azimuth time by the ESA IPF. Based on
        # Gisinger et al. (2021) and ETAD ATBD, ESA IPF has used the mid of
        # the second subswath to compute the bulk bistatic delay. However
        # currently we have not been able to verify this from ESA documents.
        # This implementation follows the Gisinger et al. (2021) for now, we
        # can revise when we hear back from ESA folks.
        bistatic_correction_vec = tau_mid / 2 + tau / 2 - tau0
        bistatic_correction = np.tile(bistatic_correction_vec.reshape(1,-1), (ny,1))

        return isce3.core.LUT2d(x, y, bistatic_correction)

    def geometrical_and_steering_doppler(self, xstep=500, ystep=50):
        """
        Compute total Doppler which is the sum of two components:
        (1) the geometrical Doppler induced by the relative movement
        of the sensor and target
        (2) the TOPS specicifc Doppler caused by the electric steering
        of the beam along the azimuth direction resulting in Doppler varying
        with azimuth time.
        Parameters
        ----------
        xstep: int
            Spacing along x direction [pixels]
        ystep: int
            Spacing along y direction [pixels]

        Returns
        -------
        x : int
           The index of samples in range direction as an 1D array
        y : int
           The index of samples in azimuth direction as an 1D array
        total_doppler : float
           Total Doppler which is the sum of the geometrical Doppler and
           beam steering induced Doppler [Hz] as a 2D array
        """

        x = np.arange(0, self.width, xstep, dtype=int)
        y = np.arange(0, self.length, ystep, dtype=int)
        x_mesh, y_mesh = np.meshgrid(x, y)
        az_carr_comp = self.az_carrier_components(
                                        offset=0.0,
                                        position=(y_mesh, x_mesh))

        slant_range = self.starting_range + x * self.range_pixel_spacing
        geometrical_doppler = self.doppler.poly1d.eval(slant_range)

        total_doppler = az_carr_comp.antenna_steering_doppler + geometrical_doppler

        return x, y, total_doppler

    def doppler_induced_range_shift(self, xstep=500, ystep=50):
        """
        Computes the range delay caused by the Doppler shift as described
        by Gisinger et al 2021

        Parameters
        ----------
        xstep: int
            Spacing along x direction [pixels]
        ystep: int
            Spacing along y direction [pixels]

        Returns
        -------
        isce3.core.LUT2d:
           LUT2D object of range delay correction [seconds] as a function
           of the x and y indices.

        """

        x, y, doppler_shift = self.geometrical_and_steering_doppler(
                                                    xstep=xstep, ystep=ystep)
        tau_corr = doppler_shift / self.range_chirp_rate

        return isce3.core.LUT2d(x, y, tau_corr)

    def az_carrier_components(self, offset, position):
        '''
        Estimate azimuth carrier and store in numpy arrary. Also return
        contributing components.

        Parameters
        ----------
        offset: float
           Offset between reference and secondary burst
        position: tuple
           Tuple of locations along y and x directions

        Returns
        -------
        eta: float
            zero-Doppler azimuth time centered in the middle of the burst
        eta_ref: float
            refernce time
        kt: np.ndarray
            Doppler centroid rate in the focused TOPS SLC data [Hz/s]
        carr: np.ndarray
           Azimuth carrier

        Reference
        ---------
        https://sentinels.copernicus.eu/documents/247904/0/Sentinel-1-TOPS-SLC_Deramping/b041f20f-e820-46b7-a3ed-af36b8eb7fa0
        '''
        # Get self.sensing mid relative to orbit reference epoch
        fmt = "%Y-%m-%dT%H:%M:%S.%f"
        orbit_ref_epoch = datetime.datetime.strptime(self.orbit.reference_epoch.__str__()[:-3], fmt)

        t_mid = self.sensing_mid - orbit_ref_epoch
        _, v = self.orbit.interpolate(t_mid.total_seconds())
        vs = np.linalg.norm(v)
        ks = 2 * vs * self.azimuth_steer_rate / self.wavelength

        y, x = position

        n_lines, _ = self.shape
        eta = (y - (n_lines // 2) + offset) * self.azimuth_time_interval
        rng = self.starting_range + x * self.range_pixel_spacing

        f_etac = np.array(
            self.doppler.poly1d.eval(rng.flatten().tolist())).reshape(rng.shape)
        ka = np.array(
            self.azimuth_fm_rate.eval(rng.flatten().tolist())).reshape(rng.shape)

        eta_ref = (self.doppler.poly1d.eval(
            self.starting_range) / self.azimuth_fm_rate.eval(
            self.starting_range)) - (f_etac / ka)
        kt = ks / (1.0 - ks / ka)


        return AzimuthCarrierComponents(kt, eta, eta_ref)


    @property
    def sensing_mid(self):
        '''Returns sensing mid as datetime.datetime object.

        Returns:
        --------
        _ : datetime.datetime
            Sensing mid as datetime.datetime object.
        '''
        d_seconds = 0.5 * self.length * self.azimuth_time_interval
        return self.sensing_start + datetime.timedelta(seconds=d_seconds)

    @property
    def sensing_stop(self):
        '''Returns sensing end as datetime.datetime object.

        Returns:
        --------
        _ : datetime.datetime
            Sensing end as datetime.datetime object.
        '''
        d_seconds = (self.length - 1) * self.azimuth_time_interval
        return self.sensing_start + datetime.timedelta(seconds=d_seconds)

    @property
    def burst_duration(self):
        '''Returns burst sensing duration as float in seconds.

        Returns:
        --------
        _ : float
            Burst sensing duration as float in seconds.
        '''
        return self.azimuth_time_interval * self.length

    @property
    def length(self):
        return self.shape[0]

    @property
    def width(self):
        return self.shape[1]

    @property
    def swath_name(self):
        '''Swath name in iw1, iw2, iw3.'''
        return self.burst_id.split('_')[1]
<|MERGE_RESOLUTION|>--- conflicted
+++ resolved
@@ -129,12 +129,8 @@
 class Sentinel1BurstSlc:
     '''Raw values extracted from SAFE XML.
     '''
-<<<<<<< HEAD
-    ipf_version:float
-=======
     #ipf_version:float
     ipf_version: version.Version
->>>>>>> 26213e5c
     sensing_start: datetime.datetime
     radar_center_frequency: float
     wavelength: float
