--- conflicted
+++ resolved
@@ -481,16 +481,6 @@
         tree_lads = ET.parse(f_lads)
         product_annotation = ProductAnnotation.from_et(tree_lads)
 
-<<<<<<< HEAD
-    # load the Calibration annotation
-    calibration_annotation_path =\
-        annotation_path.replace('annotation/', 'annotation/calibration/calibration-')
-    with open_method(calibration_annotation_path, 'r') as f_cads:
-        tree_cads = ET.parse(f_cads)
-        calibration_annotation =\
-            CalibrationAnnotation.from_et(tree_cads,
-                                          calibration_annotation_path)
-=======
     # load the Calibraton annotation
     try:
         calibration_annotation_path =\
@@ -502,7 +492,6 @@
                                               calibration_annotation_path)
     except (FileNotFoundError, KeyError):
         calibration_annotation = None
->>>>>>> 578d9365
 
     # load the Noise annotation
     try:
@@ -646,12 +635,6 @@
         last_sample = min(last_valid_samples[first_valid_line],
                           last_valid_samples[last_line])
 
-<<<<<<< HEAD
-=======
-
-        burst_id = f't{track_number:03d}_{burst_num}_{swath_name.lower()}'
-
->>>>>>> 578d9365
         # Extract burst-wise information for Calibration, Noise, and EAP correction
         if calibration_annotation is None:
             burst_calibration = None
