--- conflicted
+++ resolved
@@ -13,16 +13,6 @@
 import shapely
 
 from nisar.workflows.stage_dem import check_dateline
-<<<<<<< HEAD
-=======
-
-from s1reader import s1_annotation  # to access __file__
-from s1reader.s1_annotation import ProductAnnotation, NoiseAnnotation,\
-                                   CalibrationAnnotation, AuxCal, \
-                                   BurstCalibration, BurstEAP, BurstNoise
-
-from s1reader.s1_burst_slc import Doppler, Sentinel1BurstSlc
->>>>>>> 9f9d7f13
 
 from s1reader import s1_annotation  # to access __file__
 from s1reader.s1_annotation import (ProductAnnotation, CalibrationAnnotation,
@@ -275,11 +265,6 @@
 
     return ipf_version
 
-<<<<<<< HEAD
-def get_path_aux_cal(directory_aux_cal: str, str_platform: str, instrument_cfg_id: int):
-    '''
-    Decide which aux_cal to load
-=======
 def get_path_aux_cal(directory_aux_cal: str, str_annotation: str):
     '''
     Decide which aux_cal to load
@@ -292,21 +277,13 @@
 
     The criteria above is based on ESA document in the link below:
     https://sentinel.esa.int/documents/247904/1877131/Sentinel-1_IPF_Auxiliary_Product_Specification
->>>>>>> 9f9d7f13
 
     Parameters:
     -----------
     diectory_aux_cal: str
         Directory for the AUX_CAL .zip files
-<<<<<<< HEAD
-    str_platform: str
-        'S1A' or 'S1B'
-    instrument_cfg_id: int
-        Instrument configuration ID.
-=======
     str_annotation: str
         annotation_path that is used in `burst_from_xml()`
->>>>>>> 9f9d7f13
 
     Return:
     --------
@@ -315,24 +292,6 @@
         None if the matching AUX_CAL is not found in `directory_aux_cal`
 
     '''
-<<<<<<< HEAD
-    list_aux_cal = glob.glob(f'{directory_aux_cal}/{str_platform}_AUX_CAL_V*.SAFE.zip')
-    list_aux_cal.sort()
-
-    # Initial guess of the matching aux_cal
-    path_aux_cal = list_aux_cal[instrument_cfg_id-1]
-
-    if instrument_cfg_id != AuxCal.get_aux_cal_instrument_config_id(path_aux_cal):
-        # Failed to guess the instrument ID based on the files' orders in the list.
-        # Go through the all AUX_CAL files in the list to find the matching file
-        path_aux_cal = None
-        for path_aux_cal in list_aux_cal:
-            if instrument_cfg_id == AuxCal.get_aux_cal_instrument_config_id(path_aux_cal):
-                return path_aux_cal
-
-
-    return path_aux_cal
-=======
 
     # extract the date string and platform info from str_annotation
     str_safe = os.path.basename(str_annotation.split('.SAFE')[0])
@@ -396,8 +355,6 @@
         return None
 
     return list_aux_cal[id_match]
-
->>>>>>> 9f9d7f13
 
 def is_eap_correction_necessary(ipf_version: version.Version) -> SimpleNamespace :
     '''
@@ -517,23 +474,8 @@
 
     # load the Noise annotation
     noise_annotation_path = annotation_path.replace('annotation/', 'annotation/calibration/noise-')
-<<<<<<< HEAD
     noise_loader = BurstNoiseLoader.from_file(noise_annotation_path,
                                               ipf_version)
-
-    # load AUX_CAL annotation
-    flag_apply_eap = is_eap_correction_necessary(ipf_version)
-    if flag_apply_eap.phase_correction:
-        path_aux_cals = f'{os.path.dirname(s1_annotation.__file__)}/data/aux_cal'
-        path_aux_cal = get_path_aux_cal(path_aux_cals,
-                                        platform_id,
-                                        product_annotation.inst_config_id)
-
-=======
-    with open_method(noise_annotation_path, 'r') as f_nads:
-        tree_nads = ET.parse(f_nads)
-        noise_annotation = NoiseAnnotation.from_et(tree_nads, ipf_version,
-                                                   noise_annotation_path)
 
     # load AUX_CAL annotation
     eap_necessity = is_eap_correction_necessary(ipf_version)
@@ -550,7 +492,6 @@
                                     f'config ID: {product_annotation.inst_config_id}')
 
         subswath_id = os.path.basename(annotation_path).split('-')[1]
->>>>>>> 9f9d7f13
         aux_cal_subswath = AuxCal.load_from_zip_file(path_aux_cal,
                                                      pol,
                                                      subswath_id)
@@ -671,8 +612,7 @@
         burst_id = f't{track_number:03d}_{burst_num}_{swath_name.lower()}'
 
 
-<<<<<<< HEAD
-        #Extract burst-wise information for Calibration, Noise, and EAP correction
+        # Extract burst-wise information for Calibration, Noise, and EAP correction
         burst_calibration = BurstCalibration.from_calibration_annotation(calibration_annotation,
                                                                          sensing_start)
 
@@ -680,19 +620,6 @@
                                                      i * n_lines,
                                                      (i + 1) * n_lines - 1)
 
-        if flag_apply_eap.phase_correction:
-            burst_aux_cal = BurstEAP.from_product_annotation_and_aux_cal(product_annotation,
-                                                                         aux_cal_subswath,
-                                                                         sensing_start)
-        else:
-            # Not applying EAP correction; No need to fill in `burst_aux_cal`
-            burst_aux_cal = None
-=======
-        # Extract burst-wise information for Calibration, Noise, and EAP correction
-        burst_calibration = BurstCalibration.from_calibration_annotation(calibration_annotation,
-                                                                         sensing_start)
-        burst_noise = BurstNoise.from_noise_annotation(noise_annotation, sensing_start,
-                                             i*n_lines, (i+1)*n_lines-1, ipf_version)
         if aux_cal_subswath is None:
             # Not applying EAP correction; (IPF high enough or user turned that off)
             # No need to fill in `burst_aux_cal`
@@ -701,7 +628,6 @@
             burst_aux_cal = BurstEAP.from_product_annotation_and_aux_cal(product_annotation,
                                                                          aux_cal_subswath,
                                                                          sensing_start)
->>>>>>> 9f9d7f13
 
         bursts[i] = Sentinel1BurstSlc(ipf_version, sensing_start, radar_freq, wavelength,
                                       azimuth_steer_rate, azimuth_time_interval,
@@ -716,10 +642,6 @@
                                       range_window_type, range_window_coeff,
                                       rank, prf_raw_data, range_chirp_ramp_rate,
                                       burst_calibration, burst_noise, burst_aux_cal)
-<<<<<<< HEAD
-
-=======
->>>>>>> 9f9d7f13
 
     return bursts
 
